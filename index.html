<!DOCTYPE html>
<html lang="en" data-theme="light">
<head>
    <meta charset="UTF-8">
    <meta name="viewport" content="width=device-width, initial-scale=1.0">
    <title>Chat App</title>
    <link rel="stylesheet" href="style.css">
    <link rel="preconnect" href="https://fonts.googleapis.com">
    <link rel="preconnect" href="https://fonts.gstatic.com" crossorigin>
    <link href="https://fonts.googleapis.com/css2?family=Imprima&family=Roboto:wght@400;700&display=swap" rel="stylesheet">
    <link rel="stylesheet" href="https://cdnjs.cloudflare.com/ajax/libs/font-awesome/6.0.0-beta3/css/all.min.css" integrity="sha512-Fo3rlrZj/k7ujTnHg4CGR2D7kSs0v4LLanw2qksYuRlEzO+tcaEPQogQ0KaoGN26/zrn20ImR1DfuLWnOo7aBA=="" crossorigin="anonymous" referrerpolicy="no-referrer" />
    <link rel="stylesheet" href="https://cdn.jsdelivr.net/gh/chgibb/css-spinners@master/css/spinners.css">
</head>
<body>
    <div class="app-container">
        <div class="sidebar">
            <h2>Users</h2>
            <div class="header-buttons">
                <button id="dark-mode-toggle" class="dark-mode-toggle"><i class="fas fa-sun"></i></button>
                <button id="user-profile-button" class="settings-button"><i class="fas fa-user"></i></button>
                <div id="settings-dropdown" class="settings-dropdown">
                    <div class="dropdown-item">
                        <label for="new-display-name-input">New Display Name:</label>
                        <input type="text" id="new-display-name-input" placeholder="Enter new display name">
                        <button id="save-display-name-button">Save</button>
                    </div>
                </div>
            </div>
            <ul id="user-list"></ul>
        </div>
        <div class="chat-container">
            <header>
                <h1 id="chat-title">Public Chat</h1>
            </header>
            <main id="messages"></main>
            <div class="input-group">
                <textarea id="message-input" placeholder="Type a message..." rows="1"></textarea>
                <button id="gif-button" class="gif-button"><i class="fas fa-gift"></i></button>
                <button id="send-button"><i class="fas fa-paper-plane"></i></button>
            </div>
        </div>
    </div>
<<<<<<< HEAD
    <div id="gif-modal" class="gif-modal">
        <div class="gif-modal-content">
            <span class="close-button">&times;</span>
            <input type="text" id="gif-search-input" placeholder="Search GIFs...">
            <div id="gif-results" class="gif-results"></div>
        </div>
    </div>
    <div id="loading-spinner" class="loading-spinner">
        <div class="spinner-loader"></div>
    </div>
=======
    <div id="loading-spinner" class="loading-spinner"></div>

    

>>>>>>> 6d7bb3fc
    <script src="https://cdn.jsdelivr.net/npm/showdown@2.1.0/dist/showdown.min.js"></script>
    
    <script src="client.js"></script>
</body>
</html><|MERGE_RESOLUTION|>--- conflicted
+++ resolved
@@ -1,5 +1,6 @@
 <!DOCTYPE html>
 <html lang="en" data-theme="light">
+
 <head>
     <meta charset="UTF-8">
     <meta name="viewport" content="width=device-width, initial-scale=1.0">
@@ -8,57 +9,51 @@
     <link rel="preconnect" href="https://fonts.googleapis.com">
     <link rel="preconnect" href="https://fonts.gstatic.com" crossorigin>
     <link href="https://fonts.googleapis.com/css2?family=Imprima&family=Roboto:wght@400;700&display=swap" rel="stylesheet">
-    <link rel="stylesheet" href="https://cdnjs.cloudflare.com/ajax/libs/font-awesome/6.0.0-beta3/css/all.min.css" integrity="sha512-Fo3rlrZj/k7ujTnHg4CGR2D7kSs0v4LLanw2qksYuRlEzO+tcaEPQogQ0KaoGN26/zrn20ImR1DfuLWnOo7aBA=="" crossorigin="anonymous" referrerpolicy="no-referrer" />
-    <link rel="stylesheet" href="https://cdn.jsdelivr.net/gh/chgibb/css-spinners@master/css/spinners.css">
+    <link rel="stylesheet" href="https://cdnjs.cloudflare.com/ajax/libs/font-awesome/6.0.0-beta3/css/all.min.css" integrity="sha512-Fo3rlrZj/k7ujTnHg4CGR2D7kSs0v4LLanw2qksYuRlEzO+tcaEPQogQ0KaoGN26/zrn20ImR1DfuLWnOo7aBA==" " crossorigin="anonymous
+        " referrerpolicy="no-referrer " />
+    <link rel="stylesheet " href="https://cdn.jsdelivr.net/gh/chgibb/css-spinners@master/css/spinners.css ">
 </head>
 <body>
-    <div class="app-container">
-        <div class="sidebar">
+    <div class="app-container ">
+        <div class="sidebar ">
             <h2>Users</h2>
-            <div class="header-buttons">
-                <button id="dark-mode-toggle" class="dark-mode-toggle"><i class="fas fa-sun"></i></button>
-                <button id="user-profile-button" class="settings-button"><i class="fas fa-user"></i></button>
-                <div id="settings-dropdown" class="settings-dropdown">
-                    <div class="dropdown-item">
-                        <label for="new-display-name-input">New Display Name:</label>
-                        <input type="text" id="new-display-name-input" placeholder="Enter new display name">
-                        <button id="save-display-name-button">Save</button>
+            <div class="header-buttons ">
+                <button id="dark-mode-toggle " class="dark-mode-toggle "><i class="fas fa-sun "></i></button>
+                <button id="user-profile-button " class="settings-button "><i class="fas fa-user "></i></button>
+                <div id="settings-dropdown " class="settings-dropdown ">
+                    <div class="dropdown-item ">
+                        <label for="new-display-name-input ">New Display Name:</label>
+                        <input type="text " id="new-display-name-input " placeholder="Enter new display name ">
+                        <button id="save-display-name-button ">Save</button>
                     </div>
                 </div>
             </div>
-            <ul id="user-list"></ul>
+            <ul id="user-list "></ul>
         </div>
-        <div class="chat-container">
+        <div class="chat-container ">
             <header>
-                <h1 id="chat-title">Public Chat</h1>
+                <h1 id="chat-title ">Public Chat</h1>
             </header>
-            <main id="messages"></main>
-            <div class="input-group">
-                <textarea id="message-input" placeholder="Type a message..." rows="1"></textarea>
-                <button id="gif-button" class="gif-button"><i class="fas fa-gift"></i></button>
-                <button id="send-button"><i class="fas fa-paper-plane"></i></button>
+            <main id="messages "></main>
+            <div class="input-group ">
+                <textarea id="message-input " placeholder="Type a message... " rows="1 "></textarea>
+                <button id="gif-button " class="gif-button "><i class="fas fa-gift "></i></button>
+                <button id="send-button "><i class="fas fa-paper-plane "></i></button>
             </div>
         </div>
     </div>
-<<<<<<< HEAD
-    <div id="gif-modal" class="gif-modal">
-        <div class="gif-modal-content">
-            <span class="close-button">&times;</span>
-            <input type="text" id="gif-search-input" placeholder="Search GIFs...">
-            <div id="gif-results" class="gif-results"></div>
+    <div id="gif-modal " class="gif-modal ">
+        <div class="gif-modal-content ">
+            <span class="close-button ">&times;</span>
+            <input type="text " id="gif-search-input " placeholder="Search GIFs... ">
+            <div id="gif-results " class="gif-results "></div>
         </div>
     </div>
-    <div id="loading-spinner" class="loading-spinner">
-        <div class="spinner-loader"></div>
+    <div id="loading-spinner " class="loading-spinner ">
+        <div class="spinner-loader "></div>
     </div>
-=======
-    <div id="loading-spinner" class="loading-spinner"></div>
-
+    <script src="https://cdn.jsdelivr.net/npm/showdown@2.1.0/dist/showdown.min.js "></script>
     
-
->>>>>>> 6d7bb3fc
-    <script src="https://cdn.jsdelivr.net/npm/showdown@2.1.0/dist/showdown.min.js"></script>
-    
-    <script src="client.js"></script>
+    <script src="client.js "></script>
 </body>
 </html>